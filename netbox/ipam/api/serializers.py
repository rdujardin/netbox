--- conflicted
+++ resolved
@@ -136,11 +136,7 @@
 
     class Meta:
         model = Prefix
-<<<<<<< HEAD
-        fields = ['id', 'family', 'prefix', 'site', 'vrf', 'tenant', 'vlan', 'status', 'role', 'description']
-=======
-        fields = ['id', 'family', 'prefix', 'site', 'vrf', 'vlan', 'status', 'role', 'description', 'ttl', 'soa_name', 'soa_contact', 'soa_serial', 'soa_refresh', 'soa_retry', 'soa_expire', 'soa_minimum']
->>>>>>> 9c094f10
+        fields = ['id', 'family', 'prefix', 'site', 'vrf', 'tenant', 'vlan', 'status', 'role', 'description', 'ttl', 'soa_name', 'soa_contact', 'soa_serial', 'soa_refresh', 'soa_retry', 'soa_expire', 'soa_minimum']
 
 
 class PrefixNestedSerializer(PrefixSerializer):
@@ -160,11 +156,7 @@
 
     class Meta:
         model = IPAddress
-<<<<<<< HEAD
-        fields = ['id', 'family', 'address', 'vrf', 'tenant', 'interface', 'description', 'nat_inside', 'nat_outside']
-=======
-        fields = ['id', 'family', 'address', 'vrf', 'ptr', 'interface', 'description', 'nat_inside', 'nat_outside']
->>>>>>> 9c094f10
+        fields = ['id', 'family', 'address', 'vrf', 'tenant', 'ptr', 'interface', 'description', 'nat_inside', 'nat_outside']
 
 
 class IPAddressNestedSerializer(IPAddressSerializer):
