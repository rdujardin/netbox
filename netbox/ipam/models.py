from netaddr import IPNetwork, cidr_merge

from django.conf import settings
from django.core.exceptions import ValidationError
from django.core.urlresolvers import reverse
from django.core.validators import MaxValueValidator, MinValueValidator
from django.db import models

from dcim.models import Interface
from tenancy.models import Tenant
from utilities.models import CreatedUpdatedModel
import dns.models

from .fields import IPNetworkField, IPAddressField

import time, ipaddress
import netaddr


AF_CHOICES = (
    (4, 'IPv4'),
    (6, 'IPv6'),
)

PREFIX_STATUS_CHOICES = (
    (0, 'Container'),
    (1, 'Active'),
    (2, 'Reserved'),
    (3, 'Deprecated')
)

VLAN_STATUS_CHOICES = (
    (1, 'Active'),
    (2, 'Reserved'),
    (3, 'Deprecated')
)

STATUS_CHOICE_CLASSES = {
    0: 'default',
    1: 'primary',
    2: 'info',
    3: 'danger',
}


class VRF(CreatedUpdatedModel):
    """
    A virtual routing and forwarding (VRF) table represents a discrete layer three forwarding domain (e.g. a routing
    table). Prefixes and IPAddresses can optionally be assigned to VRFs. (Prefixes and IPAddresses not assigned to a VRF
    are said to exist in the "global" table.)
    """
    name = models.CharField(max_length=50)
    rd = models.CharField(max_length=21, unique=True, verbose_name='Route distinguisher')
    tenant = models.ForeignKey(Tenant, related_name='vrfs', blank=True, null=True, on_delete=models.PROTECT)
    enforce_unique = models.BooleanField(default=True, verbose_name='Enforce unique space',
                                         help_text="Prevent duplicate prefixes/IP addresses within this VRF")
    description = models.CharField(max_length=100, blank=True)

    class Meta:
        ordering = ['name']
        verbose_name = 'VRF'
        verbose_name_plural = 'VRFs'

    def __unicode__(self):
        return self.name

    def get_absolute_url(self):
        return reverse('ipam:vrf', args=[self.pk])

    def to_csv(self):
        return ','.join([
            self.name,
            self.rd,
            self.tenant.name if self.tenant else '',
            'True' if self.enforce_unique else '',
            self.description,
        ])


class RIR(models.Model):
    """
    A Regional Internet Registry (RIR) is responsible for the allocation of a large portion of the global IP address
    space. This can be an organization like ARIN or RIPE, or a governing standard such as RFC 1918.
    """
    name = models.CharField(max_length=50, unique=True)
    slug = models.SlugField(unique=True)

    class Meta:
        ordering = ['name']
        verbose_name = 'RIR'
        verbose_name_plural = 'RIRs'

    def __unicode__(self):
        return self.name

    def get_absolute_url(self):
        return "{}?rir={}".format(reverse('ipam:aggregate_list'), self.slug)


class Aggregate(CreatedUpdatedModel):
    """
    An aggregate exists at the root level of the IP address space hierarchy in NetBox. Aggregates are used to organize
    the hierarchy and track the overall utilization of available address space. Each Aggregate is assigned to a RIR.
    """
    family = models.PositiveSmallIntegerField(choices=AF_CHOICES)
    prefix = IPNetworkField()
    rir = models.ForeignKey('RIR', related_name='aggregates', on_delete=models.PROTECT, verbose_name='RIR')
    date_added = models.DateField(blank=True, null=True)
    description = models.CharField(max_length=100, blank=True)

    class Meta:
        ordering = ['family', 'prefix']

    def __unicode__(self):
        return str(self.prefix)

    def get_absolute_url(self):
        return reverse('ipam:aggregate', args=[self.pk])

    def clean(self):

        if self.prefix:

            # Clear host bits from prefix
            self.prefix = self.prefix.cidr

            # Ensure that the aggregate being added is not covered by an existing aggregate
            covering_aggregates = Aggregate.objects.filter(prefix__net_contains_or_equals=str(self.prefix))
            if self.pk:
                covering_aggregates = covering_aggregates.exclude(pk=self.pk)
            if covering_aggregates:
                raise ValidationError("{} is already covered by an existing aggregate ({})"
                                      .format(self.prefix, covering_aggregates[0]))

            # Ensure that the aggregate being added does not cover an existing aggregate
            covered_aggregates = Aggregate.objects.filter(prefix__net_contained=str(self.prefix))
            if self.pk:
                covered_aggregates = covered_aggregates.exclude(pk=self.pk)
            if covered_aggregates:
                raise ValidationError("{} is overlaps with an existing aggregate ({})"
                                      .format(self.prefix, covered_aggregates[0]))

    def save(self, *args, **kwargs):
        if self.prefix:
            # Infer address family from IPNetwork object
            self.family = self.prefix.version
        super(Aggregate, self).save(*args, **kwargs)

    def to_csv(self):
        return ','.join([
            str(self.prefix),
            self.rir.name,
            self.date_added.isoformat() if self.date_added else '',
            self.description,
        ])

    def get_utilization(self):
        """
        Determine the utilization rate of the aggregate prefix and return it as a percentage.
        """
        child_prefixes = Prefix.objects.filter(prefix__net_contained_or_equal=str(self.prefix))
        # Remove overlapping prefixes from list of children
        networks = cidr_merge([c.prefix for c in child_prefixes])
        children_size = float(0)
        for p in networks:
            children_size += p.size
        return int(children_size / self.prefix.size * 100)


class Role(models.Model):
    """
    A Role represents the functional role of a Prefix or VLAN; for example, "Customer," "Infrastructure," or
    "Management."
    """
    name = models.CharField(max_length=50, unique=True)
    slug = models.SlugField(unique=True)
    weight = models.PositiveSmallIntegerField(default=1000)

    class Meta:
        ordering = ['weight', 'name']

    def __unicode__(self):
        return self.name

    @property
    def count_prefixes(self):
        return self.prefixes.count()

    @property
    def count_vlans(self):
        return self.vlans.count()


class PrefixQuerySet(models.QuerySet):

    def annotate_depth(self, limit=None):
        """
        Iterate through a QuerySet of Prefixes and annotate the hierarchical level of each. While it would be preferable
        to do this using .extra() on the QuerySet to count the unique parents of each prefix, that approach introduces
        performance issues at scale.

        Because we're adding a non-field attribute to the model, annotation must be made *after* any QuerySet
        modifications.
        """
        queryset = self
        stack = []
        for p in queryset:
            try:
                prev_p = stack[-1]
            except IndexError:
                prev_p = None
            if prev_p is not None:
                while (p.prefix not in prev_p.prefix) or p.prefix == prev_p.prefix:
                    stack.pop()
                    try:
                        prev_p = stack[-1]
                    except IndexError:
                        prev_p = None
                        break
            if prev_p is not None:
                prev_p.has_children = True
            stack.append(p)
            p.depth = len(stack) - 1
        if limit is None:
            return queryset
        return filter(lambda p: p.depth <= limit, queryset)


class Prefix(CreatedUpdatedModel):
    """
    A Prefix represents an IPv4 or IPv6 network, including mask length. Prefixes can optionally be assigned to Sites and
    VRFs. A Prefix must be assigned a status and may optionally be assigned a used-define Role. A Prefix can also be
    assigned to a VLAN where appropriate.
    """
    family = models.PositiveSmallIntegerField(choices=AF_CHOICES, editable=False)
    prefix = IPNetworkField()
    site = models.ForeignKey('dcim.Site', related_name='prefixes', on_delete=models.PROTECT, blank=True, null=True)
    vrf = models.ForeignKey('VRF', related_name='prefixes', on_delete=models.PROTECT, blank=True, null=True,
                            verbose_name='VRF')
    tenant = models.ForeignKey(Tenant, related_name='prefixes', blank=True, null=True, on_delete=models.PROTECT)
    vlan = models.ForeignKey('VLAN', related_name='prefixes', on_delete=models.PROTECT, blank=True, null=True,
                             verbose_name='VLAN')
    status = models.PositiveSmallIntegerField('Status', choices=PREFIX_STATUS_CHOICES, default=1)
    role = models.ForeignKey('Role', related_name='prefixes', on_delete=models.SET_NULL, blank=True, null=True)

    objects = PrefixQuerySet.as_manager()

    #Reverse DNS
    ttl = models.PositiveIntegerField(blank=True, null=True)
    soa_name = models.CharField(max_length=100, blank=True)
    soa_contact = models.CharField(max_length=100, blank=True)

    soa_serial = models.CharField(max_length=10, blank=True)
    bind_changed = models.BooleanField(default=True)

    soa_refresh = models.PositiveIntegerField(blank=True, null=True)
    soa_retry = models.PositiveIntegerField(blank=True, null=True)
    soa_expire = models.PositiveIntegerField(blank=True, null=True)
    soa_minimum = models.PositiveIntegerField(blank=True, null=True)

    description = models.CharField(max_length=100, blank=True)

    class Meta:
        ordering = ['family', 'prefix']
        verbose_name_plural = 'prefixes'

    def __unicode__(self):
        return str(self.prefix)

    def get_absolute_url(self):
        return reverse('ipam:prefix', args=[self.pk])

    def clean(self):
        # Disallow host masks
        if self.prefix.version == 4 and self.prefix.prefixlen == 32:
            raise ValidationError("Cannot create host addresses (/32) as prefixes. These should be IPv4 addresses "
                                  "instead.")
        elif self.prefix.version == 6 and self.prefix.prefixlen == 128:
            raise ValidationError("Cannot create host addresses (/128) as prefixes. These should be IPv6 addresses "
                                  "instead.")

    def save(self, *args, **kwargs):
        self.bind_changed = True
        if self.prefix:
            # Clear host bits from prefix
            self.prefix = self.prefix.cidr
            # Infer address family from IPNetwork object
            self.family = self.prefix.version
        super(Prefix, self).save(*args, **kwargs)

    def set_bind_changed(self, value):
        self.bind_changed = value
        super(Prefix, self).save()

    def update_serial(self):
        """
        Each time a record or the zone is modified, the serial is incremented.
        """
        current_date = time.strftime('%Y%m%d',time.localtime())
        if not self.soa_serial:
            self.soa_serial = current_date+'01'
        else:
            serial_date = self.soa_serial[:8]
            serial_num = self.soa_serial[8:]
            
            if serial_date!=current_date:
                self.soa_serial = current_date+'01'
            else:
                serial_num = int(serial_num)
                serial_num += 1
                if serial_num < 10:
                    self.soa_serial = current_date + '0' + str(serial_num)
                else:
                    self.soa_serial = current_date + str(serial_num)
        self.set_bind_changed(False)

    def to_csv(self):
        return ','.join([
            str(self.prefix),
            self.vrf.rd if self.vrf else '',
            self.site.name if self.site else '',
            self.get_status_display(),
            self.role.name if self.role else '',
            self.description,
            self.ttl if self.ttl else '',
            self.soa_name if self.soa_name else '',
            self.soa_contact if self.soa_contact else '',
            self.soa_serial if self.soa_serial else '',
            self.soa_refresh if self.soa_refresh else '',
            self.soa_retry if self.soa_retry else '',
            self.soa_expire if self.soa_expire else '',
            self.soa_minimum if self.soa_minimum else '',
        ])

    @property
    def new_subnet(self):
        if self.family == 4:
            if self.prefix.prefixlen <= 30:
                return IPNetwork('{}/{}'.format(self.prefix.network, self.prefix.prefixlen + 1))
            return None
        if self.family == 6:
            if self.prefix.prefixlen <= 126:
                return IPNetwork('{}/{}'.format(self.prefix.network, self.prefix.prefixlen + 1))
            return None

    def get_status_class(self):
        return STATUS_CHOICE_CLASSES[self.status]

    def to_bind(self,ipaddresses):
        if self.bind_changed:
            self.update_serial()

        zones = {}

        def header (zone_id): return '\n'.join([
                            '; '+zone_id,
                            '; gen from prefix '+str(self.prefix)+' ('+(self.description if self.description else '')+') by netbox ( '+time.strftime('%A %B %d %Y %H:%M:%S',time.localtime())+' ) ',
                            '',
                            '$TTL '+str(self.ttl),
                            self.soa_name.ljust(30)+'    IN    '+'SOA                   '+self.soa_contact+' (',
                            '    '+self.soa_serial.ljust(30)+' ; serial',
                            '    '+str(self.soa_refresh).ljust(30)+' ; refresh',
                            '    '+str(self.soa_retry).ljust(30)+' ; retry',
                            '    '+str(self.soa_expire).ljust(30)+' ; expire',
                            '    '+str(self.soa_minimum).ljust(29)+') ; minimum',
                            '',
                            '',
                            '',
                            '$ORIGIN        '+zone_id,
                            '',
                            '',
                        ])

        if self.prefix.version == 4:
            pbytes = str(self.prefix).split('/')[0].split('.')
            pslash = int(str(self.prefix).split('/')[1])

            if pslash > 16:
                pbytes[3]='0'
                zslash = 24
                largerPrefix = Prefix.objects.filter(family=4, prefix__net_contains_or_equals=pbytes[0]+'.'+pbytes[1]+'.0.0/16')
                if largerPrefix:
                    pbytes[2]='0'
                    zslash = 16
            else:
                pbytes[2]='0'
                zslash = 16


            if pslash > zslash:
                pslash = zslash

            p = IPNetwork(unicode('.'.join(pbytes)+'/'+str(pslash)))

            ipaddresses = IPAddress.objects.filter(family=4)
            for ip in ipaddresses:
                if ip.ptr:
                    ibytes = str(ip.address).split('/')[0].split('.')
                    islash = str(ip.address).split('/')[1]
                    i = netaddr.IPAddress(unicode('.'.join(ibytes)))

                    if i in p:
                        if zslash == 24:
                            zone_id = ibytes[2] + '.' + ibytes[1] + '.' + ibytes[0] + '.in-addr.arpa.'
                            if not zone_id in zones:
                                zones[zone_id] = header(zone_id)
                            zones[zone_id] += ibytes[3].ljust(3) + '        IN PTR        ' + ip.ptr.ljust(40) + '    ; ' + ip.description.ljust(20) + ' ; gen by netbox ( '+time.strftime('%A %B %d %Y %H:%M:%S',time.localtime())+' ) \n'
                        else:
                            zone_id = ibytes[1]+'.'+ibytes[0]+'.in-addr.arpa.'
                            if not zone_id in zones:
                                zones[zone_id] = header(zone_id)
                            zones[zone_id] += (ibytes[3]+'.'+ibytes[2]).ljust(7) + '        IN PTR        ' + ip.ptr.ljust(40) + '    ; ' + ip.description.ljust(20) + ' ; gen by netbox ( '+time.strftime('%A %B %d %Y %H:%M:%S',time.localtime())+' ) \n'

            

        else:
            pfull = str(ipaddress.IPv6Address(unicode(str(self.prefix).split('/')[0])).exploded)
            pnibbles = pfull.split(':')
            pdigits = pfull.replace(':','')
            pslash = int(str(self.prefix).split('/')[1])

            zslash = pslash if pslash % 16 == 0 else pslash/16+16
            pnibbles = pnibbles[:zslash/16] + ['0000'] * (8 - zslash/16)

            largerPrefix = Prefix.objects.filter(family=6, prefix__net_contains_or_equals=':'.join(pnibbles)+'/'+str(zslash))
            if largerPrefix:
                #choper le plus grand
                minSlash = 128
                for pp in largerPrefix:
                    ppslash = int(str(pp.prefix).split('/')[1])
                    if ppslash < minSlash:
                        minSlash = ppslash
                zslash = minSlash
                pnibbles = pnibbles[:zslash/16] + ['0000'] * (8 - zslash/16)

            for ip in ipaddresses:
                if ip.ptr:
                    ifull = str(ipaddress.IPv6Address(unicode(str(ip.address).split('/')[0])).exploded)
                    inibbles = ifull.split(':')
                    idigits = ifull.replace(':','')[::-1]
                    islash = int(str(ip.address).split('/')[1])

                    pdigitszone = pdigits[:zslash/4][::-1]
                    zone_id = '.'.join(pdigitszone)+'.ip6.arpa.'
                    if not zone_id in zones:
                        zones[zone_id] = header(zone_id)

                    zones[zone_id] += ('.'.join(idigits[:32-zslash/4])).ljust(30)+'        IN PTR        ' + ip.ptr.ljust(40) + '    ; ' + ip.description.ljust(20) + ' ; gen by netbox ( '+time.strftime('%A %B %d %Y %H:%M:%S',time.localtime())+' ) \n'


        for z in zones:
            z += '\n\n; end '

        ret = []
        for zid,zc in zones.items():
            ret.append({
                'num': len(ret),
                'id': zid,
                'content': zc,
            })

        return ret


class IPAddress(CreatedUpdatedModel):
    """
    An IPAddress represents an individual IPv4 or IPv6 address and its mask. The mask length should match what is
    configured in the real world. (Typically, only loopback interfaces are configured with /32 or /128 masks.) Like
    Prefixes, IPAddresses can optionally be assigned to a VRF. An IPAddress can optionally be assigned to an Interface.
    Interfaces can have zero or more IPAddresses assigned to them.

    An IPAddress can also optionally point to a NAT inside IP, designating itself as a NAT outside IP. This is useful,
    for example, when mapping public addresses to private addresses. When an Interface has been assigned an IPAddress
    which has a NAT outside IP, that Interface's Device can use either the inside or outside IP as its primary IP.
    """
    family = models.PositiveSmallIntegerField(choices=AF_CHOICES, editable=False)
    address = IPAddressField()
    vrf = models.ForeignKey('VRF', related_name='ip_addresses', on_delete=models.PROTECT, blank=True, null=True,
                            verbose_name='VRF')
<<<<<<< HEAD
    tenant = models.ForeignKey(Tenant, related_name='ip_addresses', blank=True, null=True, on_delete=models.PROTECT)
=======
    ptr = models.CharField(max_length=100, blank=True, verbose_name='PTR')
>>>>>>> 9c094f10
    interface = models.ForeignKey(Interface, related_name='ip_addresses', on_delete=models.CASCADE, blank=True,
                                  null=True)
    nat_inside = models.OneToOneField('self', related_name='nat_outside', on_delete=models.SET_NULL, blank=True,
                                      null=True, verbose_name='NAT IP (inside)')
    description = models.CharField(max_length=100, blank=True)

    class Meta:
        ordering = ['family', 'address']
        verbose_name = 'IP address'
        verbose_name_plural = 'IP addresses'

    def __unicode__(self):
        return str(self.address)

    def get_absolute_url(self):
        return reverse('ipam:ipaddress', args=[self.pk])

    def clean(self):

        # Enforce unique IP space if applicable
        if self.vrf and self.vrf.enforce_unique:
            duplicate_ips = IPAddress.objects.filter(vrf=self.vrf, address__net_host=str(self.address.ip))\
                .exclude(pk=self.pk)
            if duplicate_ips:
                raise ValidationError("Duplicate IP address found in VRF {}: {}".format(self.vrf,
                                                                                        duplicate_ips.first()))
        elif not self.vrf and settings.ENFORCE_GLOBAL_UNIQUE:
            duplicate_ips = IPAddress.objects.filter(vrf=None, address__net_host=str(self.address.ip))\
                .exclude(pk=self.pk)
            if duplicate_ips:
                raise ValidationError("Duplicate IP address found in global table: {}".format(duplicate_ips.first()))

    def save(self, *args, **kwargs):
        self.update_dns()
        if self.address:
            # Infer address family from IPAddress object
            self.family = self.address.version
        dns_records = dns.models.Record.objects.filter(address=self)
        for r in dns_records:
            r.save()
        super(IPAddress, self).save(*args, **kwargs)

    def update_dns(self):
        """Auto-create a corresponding A/AAAA DNS record (if possible) whenever the PTR field is modified"""
        if self.ptr:
            which_zone = None
            zones = dns.models.Zone.objects.all()
            for zone in zones:
                if self.ptr.endswith(zone.name):
                    which_zone = zone
                    break

            if which_zone:
                zone_name = which_zone.name
                record_name = self.ptr[:-len(zone_name)]
                if record_name.endswith('.'):
                    record_name = record_name[:-1]
                record_type = 'A' if self.family==4 else 'AAAA'

                dns.models.Record.objects.get_or_create(
                    name = record_name,
                    record_type = record_type,
                    zone = which_zone,
                    address = self
                ) 

    def to_csv(self):

        # Determine if this IP is primary for a Device
        is_primary = False
        if self.family == 4 and getattr(self, 'primary_ip4_for', False):
            is_primary = True
        elif self.family == 6 and getattr(self, 'primary_ip6_for', False):
            is_primary = True

        return ','.join([
            str(self.address),
            self.vrf.rd if self.vrf else '',
            self.ptr if self.ptr else '',
            self.device.identifier if self.device else '',
            self.interface.name if self.interface else '',
            'True' if is_primary else '',
            self.description,
        ])

    @property
    def device(self):
        if self.interface:
            return self.interface.device
        return None


class VLANGroup(models.Model):
    """
    A VLAN group is an arbitrary collection of VLANs within which VLAN IDs and names must be unique.
    """
    name = models.CharField(max_length=50)
    slug = models.SlugField()
    site = models.ForeignKey('dcim.Site', related_name='vlan_groups')

    class Meta:
        ordering = ['site', 'name']
        unique_together = [
            ['site', 'name'],
            ['site', 'slug'],
        ]
        verbose_name = 'VLAN group'
        verbose_name_plural = 'VLAN groups'

    def __unicode__(self):
        return u'{} - {}'.format(self.site.name, self.name)

    def get_absolute_url(self):
        return "{}?group_id={}".format(reverse('ipam:vlan_list'), self.pk)


class VLAN(CreatedUpdatedModel):
    """
    A VLAN is a distinct layer two forwarding domain identified by a 12-bit integer (1-4094). Each VLAN must be assigned
    to a Site, however VLAN IDs need not be unique within a Site. A VLAN may optionally be assigned to a VLANGroup,
    within which all VLAN IDs and names but be unique.

    Like Prefixes, each VLAN is assigned an operational status and optionally a user-defined Role. A VLAN can have zero
    or more Prefixes assigned to it.
    """
    site = models.ForeignKey('dcim.Site', related_name='vlans', on_delete=models.PROTECT)
    group = models.ForeignKey('VLANGroup', related_name='vlans', blank=True, null=True, on_delete=models.PROTECT)
    vid = models.PositiveSmallIntegerField(verbose_name='ID', validators=[
        MinValueValidator(1),
        MaxValueValidator(4094)
    ])
    name = models.CharField(max_length=64)
    tenant = models.ForeignKey(Tenant, related_name='vlans', blank=True, null=True, on_delete=models.PROTECT)
    status = models.PositiveSmallIntegerField('Status', choices=VLAN_STATUS_CHOICES, default=1)
    role = models.ForeignKey('Role', related_name='vlans', on_delete=models.SET_NULL, blank=True, null=True)
    description = models.CharField(max_length=100, blank=True)

    class Meta:
        ordering = ['site', 'group', 'vid']
        unique_together = [
            ['group', 'vid'],
            ['group', 'name'],
        ]
        verbose_name = 'VLAN'
        verbose_name_plural = 'VLANs'

    def __unicode__(self):
        return self.display_name

    def get_absolute_url(self):
        return reverse('ipam:vlan', args=[self.pk])

    def clean(self):

        # Validate VLAN group
        if self.group and self.group.site != self.site:
            raise ValidationError("VLAN group must belong to the assigned site ({}).".format(self.site))

    def to_csv(self):
        return ','.join([
            self.site.name,
            self.group.name if self.group else '',
            str(self.vid),
            self.name,
            self.tenant.name if self.tenant else '',
            self.get_status_display(),
            self.role.name if self.role else '',
            self.description,
        ])

    @property
    def display_name(self):
        return u'{} ({})'.format(self.vid, self.name)

    def get_status_class(self):
        return STATUS_CHOICE_CLASSES[self.status]<|MERGE_RESOLUTION|>--- conflicted
+++ resolved
@@ -477,11 +477,8 @@
     address = IPAddressField()
     vrf = models.ForeignKey('VRF', related_name='ip_addresses', on_delete=models.PROTECT, blank=True, null=True,
                             verbose_name='VRF')
-<<<<<<< HEAD
     tenant = models.ForeignKey(Tenant, related_name='ip_addresses', blank=True, null=True, on_delete=models.PROTECT)
-=======
     ptr = models.CharField(max_length=100, blank=True, verbose_name='PTR')
->>>>>>> 9c094f10
     interface = models.ForeignKey(Interface, related_name='ip_addresses', on_delete=models.CASCADE, blank=True,
                                   null=True)
     nat_inside = models.OneToOneField('self', related_name='nat_outside', on_delete=models.SET_NULL, blank=True,
