--- conflicted
+++ resolved
@@ -170,13 +170,9 @@
 class IPAddressTable(BaseTable):
     pk = ToggleColumn()
     address = tables.LinkColumn('ipam:ipaddress', args=[Accessor('pk')], verbose_name='IP Address')
-<<<<<<< HEAD
     vrf = tables.LinkColumn('ipam:vrf', args=[Accessor('vrf.pk')], default='Global', verbose_name='VRF')
     tenant = tables.TemplateColumn(TENANT_LINK, verbose_name='Tenant')
-=======
-    vrf = tables.Column(orderable=False, default='Global', verbose_name='VRF')
     ptr = tables.Column(verbose_name='PTR')
->>>>>>> 9c094f10
     device = tables.LinkColumn('dcim:device', args=[Accessor('interface.device.pk')], orderable=False,
                                verbose_name='Device')
     interface = tables.Column(orderable=False, verbose_name='Interface')
@@ -184,11 +180,7 @@
 
     class Meta(BaseTable.Meta):
         model = IPAddress
-<<<<<<< HEAD
-        fields = ('pk', 'address', 'vrf', 'tenant', 'device', 'interface', 'description')
-=======
-        fields = ('pk', 'address', 'vrf', 'ptr', 'device', 'interface', 'description')
->>>>>>> 9c094f10
+        fields = ('pk', 'address', 'vrf', 'tenant', 'ptr', 'device', 'interface', 'description')
 
 
 class IPAddressBriefTable(BaseTable):
