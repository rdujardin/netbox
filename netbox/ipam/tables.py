--- conflicted
+++ resolved
@@ -193,14 +193,10 @@
 
     class Meta(BaseTable.Meta):
         model = IPAddress
-<<<<<<< HEAD
         fields = ('pk', 'address', 'vrf', 'tenant', 'ptr', 'device', 'interface', 'description')
-=======
-        fields = ('pk', 'address', 'vrf', 'tenant', 'device', 'interface', 'description')
         row_attrs = {
             'class': lambda record: 'success' if not isinstance(record, IPAddress) else '',
         }
->>>>>>> 5116db33
 
 
 class IPAddressBriefTable(BaseTable):
