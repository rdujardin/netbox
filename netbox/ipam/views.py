import netaddr
from django_tables2 import RequestConfig

from django.contrib.auth.mixins import PermissionRequiredMixin
from django.db.models import Count, Q
from django.shortcuts import get_object_or_404, render

from dcim.models import Device
from dns.models import Zone, Record
from dns.tables import RecordBriefTable
from utilities.paginator import EnhancedPaginator
from utilities.views import (
    BulkDeleteView, BulkEditView, BulkImportView, ObjectDeleteView, ObjectEditView, ObjectListView,
)

from . import filters, forms, tables
from .models import Aggregate, IPAddress, Prefix, RIR, Role, VLAN, VLANGroup, VRF


def add_available_prefixes(parent, prefix_list):
    """
    Create fake Prefix objects for all unallocated space within a prefix.
    """

    # Find all unallocated space
    available_prefixes = netaddr.IPSet(parent) ^ netaddr.IPSet([p.prefix for p in prefix_list])
    available_prefixes = [Prefix(prefix=p) for p in available_prefixes.iter_cidrs()]

    # Concatenate and sort complete list of children
    prefix_list = list(prefix_list) + available_prefixes
    prefix_list.sort(key=lambda p: p.prefix)

    return prefix_list


def add_available_ipaddresses(prefix, ipaddress_list):
    """
    Annotate ranges of available IP addresses within a given prefix.
    """

    output = []
    prev_ip = None

    # Ignore the "network address" for IPv4 prefixes larger than /31
    if prefix.version == 4 and prefix.prefixlen < 31:
        first_ip_in_prefix = netaddr.IPAddress(prefix.first + 1)
    else:
        first_ip_in_prefix = netaddr.IPAddress(prefix.first)

    # Ignore the broadcast address for IPv4 prefixes larger than /31
    if prefix.version == 4 and prefix.prefixlen < 31:
        last_ip_in_prefix = netaddr.IPAddress(prefix.last - 1)
    else:
        last_ip_in_prefix = netaddr.IPAddress(prefix.last)

    if not ipaddress_list:
        return [(
            int(last_ip_in_prefix - first_ip_in_prefix + 1),
            '{}/{}'.format(first_ip_in_prefix, prefix.prefixlen)
        )]

    # Account for any available IPs before the first real IP
    if ipaddress_list[0].address.ip > first_ip_in_prefix:
        skipped_count = int(ipaddress_list[0].address.ip - first_ip_in_prefix)
        first_skipped = '{}/{}'.format(first_ip_in_prefix, prefix.prefixlen)
        output.append((skipped_count, first_skipped))

    # Iterate through existing IPs and annotate free ranges
    for ip in ipaddress_list:
        if prev_ip:
<<<<<<< HEAD
            skipped_count = int(ip.address.ip - prev_ip.address.ip - 1)
            if skipped_count:
                first_skipped = '{}/{}'.format(prev_ip.address.ip + 1, prefix.prefixlen)
                output.append((skipped_count, first_skipped))
=======
            diff = int(ip.address.ip - prev_ip.address.ip)
            if diff > 1:
                first_skipped = '{}/{}'.format(prev_ip.address.ip + 1, prefix.prefixlen)
                output.append((diff - 1, first_skipped))
>>>>>>> c86a74ec
        output.append(ip)
        prev_ip = ip

    # Include any remaining available IPs
    if prev_ip.address.ip < last_ip_in_prefix:
        skipped_count = int(last_ip_in_prefix - prev_ip.address.ip)
        first_skipped = '{}/{}'.format(prev_ip.address.ip + 1, prefix.prefixlen)
        output.append((skipped_count, first_skipped))

    return output


#
# VRFs
#

class VRFListView(ObjectListView):
    queryset = VRF.objects.select_related('tenant')
    filter = filters.VRFFilter
    filter_form = forms.VRFFilterForm
    table = tables.VRFTable
    edit_permissions = ['ipam.change_vrf', 'ipam.delete_vrf']
    template_name = 'ipam/vrf_list.html'


def vrf(request, pk):

    vrf = get_object_or_404(VRF.objects.all(), pk=pk)
    prefixes = Prefix.objects.filter(vrf=vrf)
    prefix_table = tables.PrefixBriefTable(prefixes)

    return render(request, 'ipam/vrf.html', {
        'vrf': vrf,
        'prefix_table': prefix_table,
    })


class VRFEditView(PermissionRequiredMixin, ObjectEditView):
    permission_required = 'ipam.change_vrf'
    model = VRF
    form_class = forms.VRFForm
    cancel_url = 'ipam:vrf_list'


class VRFDeleteView(PermissionRequiredMixin, ObjectDeleteView):
    permission_required = 'ipam.delete_vrf'
    model = VRF
    redirect_url = 'ipam:vrf_list'


class VRFBulkImportView(PermissionRequiredMixin, BulkImportView):
    permission_required = 'ipam.add_vrf'
    form = forms.VRFImportForm
    table = tables.VRFTable
    template_name = 'ipam/vrf_import.html'
    obj_list_url = 'ipam:vrf_list'


class VRFBulkEditView(PermissionRequiredMixin, BulkEditView):
    permission_required = 'ipam.change_vrf'
    cls = VRF
    form = forms.VRFBulkEditForm
    template_name = 'ipam/vrf_bulk_edit.html'
    default_redirect_url = 'ipam:vrf_list'

    def update_objects(self, pk_list, form):

        fields_to_update = {}
        if form.cleaned_data['tenant'] == 0:
            fields_to_update['tenant'] = None
        elif form.cleaned_data['tenant']:
            fields_to_update['tenant'] = form.cleaned_data['tenant']
        for field in ['description']:
            if form.cleaned_data[field]:
                fields_to_update[field] = form.cleaned_data[field]

        return self.cls.objects.filter(pk__in=pk_list).update(**fields_to_update)


class VRFBulkDeleteView(PermissionRequiredMixin, BulkDeleteView):
    permission_required = 'ipam.delete_vrf'
    cls = VRF
    default_redirect_url = 'ipam:vrf_list'


#
# RIRs
#

class RIRListView(ObjectListView):
    queryset = RIR.objects.annotate(aggregate_count=Count('aggregates'))
    table = tables.RIRTable
    edit_permissions = ['ipam.change_rir', 'ipam.delete_rir']
    template_name = 'ipam/rir_list.html'


class RIREditView(PermissionRequiredMixin, ObjectEditView):
    permission_required = 'ipam.change_rir'
    model = RIR
    form_class = forms.RIRForm
    success_url = 'ipam:rir_list'
    cancel_url = 'ipam:rir_list'


class RIRBulkDeleteView(PermissionRequiredMixin, BulkDeleteView):
    permission_required = 'ipam.delete_rir'
    cls = RIR
    default_redirect_url = 'ipam:rir_list'


#
# Aggregates
#

class AggregateListView(ObjectListView):
    queryset = Aggregate.objects.select_related('rir').extra(select={
        'child_count': 'SELECT COUNT(*) FROM ipam_prefix WHERE ipam_prefix.prefix <<= ipam_aggregate.prefix',
    })
    filter = filters.AggregateFilter
    filter_form = forms.AggregateFilterForm
    table = tables.AggregateTable
    edit_permissions = ['ipam.change_aggregate', 'ipam.delete_aggregate']
    template_name = 'ipam/aggregate_list.html'

    def extra_context(self):
        ipv4_total = 0
        ipv6_total = 0

        for a in self.queryset:
            if a.prefix.version == 4:
                ipv4_total += a.prefix.size
            elif a.prefix.version == 6:
                ipv6_total += a.prefix.size / 2 ** 64

        return {
            'ipv4_total': ipv4_total,
            'ipv6_total': ipv6_total,
        }


def aggregate(request, pk):

    aggregate = get_object_or_404(Aggregate, pk=pk)

    # Find all child prefixes contained by this aggregate
    child_prefixes = Prefix.objects.filter(prefix__net_contained_or_equal=str(aggregate.prefix))\
        .select_related('site', 'role').annotate_depth(limit=0)
    child_prefixes = add_available_prefixes(aggregate.prefix, child_prefixes)

    prefix_table = tables.PrefixTable(child_prefixes)
    prefix_table.model = Prefix
    if request.user.has_perm('ipam.change_prefix') or request.user.has_perm('ipam.delete_prefix'):
        prefix_table.base_columns['pk'].visible = True
    RequestConfig(request, paginate={'klass': EnhancedPaginator}).configure(prefix_table)

    return render(request, 'ipam/aggregate.html', {
        'aggregate': aggregate,
        'prefix_table': prefix_table,
    })


class AggregateEditView(PermissionRequiredMixin, ObjectEditView):
    permission_required = 'ipam.change_aggregate'
    model = Aggregate
    form_class = forms.AggregateForm
    cancel_url = 'ipam:aggregate_list'


class AggregateDeleteView(PermissionRequiredMixin, ObjectDeleteView):
    permission_required = 'ipam.delete_aggregate'
    model = Aggregate
    redirect_url = 'ipam:aggregate_list'


class AggregateBulkImportView(PermissionRequiredMixin, BulkImportView):
    permission_required = 'ipam.add_aggregate'
    form = forms.AggregateImportForm
    table = tables.AggregateTable
    template_name = 'ipam/aggregate_import.html'
    obj_list_url = 'ipam:aggregate_list'


class AggregateBulkEditView(PermissionRequiredMixin, BulkEditView):
    permission_required = 'ipam.change_aggregate'
    cls = Aggregate
    form = forms.AggregateBulkEditForm
    template_name = 'ipam/aggregate_bulk_edit.html'
    default_redirect_url = 'ipam:aggregate_list'

    def update_objects(self, pk_list, form):

        fields_to_update = {}
        for field in ['rir', 'date_added', 'description']:
            if form.cleaned_data[field]:
                fields_to_update[field] = form.cleaned_data[field]

        return self.cls.objects.filter(pk__in=pk_list).update(**fields_to_update)


class AggregateBulkDeleteView(PermissionRequiredMixin, BulkDeleteView):
    permission_required = 'ipam.delete_aggregate'
    cls = Aggregate
    default_redirect_url = 'ipam:aggregate_list'


#
# Prefix/VLAN roles
#

class RoleListView(ObjectListView):
    queryset = Role.objects.all()
    table = tables.RoleTable
    edit_permissions = ['ipam.change_role', 'ipam.delete_role']
    template_name = 'ipam/role_list.html'


class RoleEditView(PermissionRequiredMixin, ObjectEditView):
    permission_required = 'ipam.change_role'
    model = Role
    form_class = forms.RoleForm
    success_url = 'ipam:role_list'
    cancel_url = 'ipam:role_list'


class RoleBulkDeleteView(PermissionRequiredMixin, BulkDeleteView):
    permission_required = 'ipam.delete_role'
    cls = Role
    default_redirect_url = 'ipam:role_list'


#
# Prefixes
#

class PrefixListView(ObjectListView):
    queryset = Prefix.objects.select_related('site', 'vrf__tenant', 'role')
    filter = filters.PrefixFilter
    filter_form = forms.PrefixFilterForm
    table = tables.PrefixTable
    edit_permissions = ['ipam.change_prefix', 'ipam.delete_prefix']
    template_name = 'ipam/prefix_list.html'

    def alter_queryset(self, request):
        # Show only top-level prefixes by default (unless searching)
        limit = None if request.GET.get('expand') or request.GET.get('q') else 0
        return self.queryset.annotate_depth(limit=limit)


def prefix(request, pk):

    prefix = get_object_or_404(Prefix.objects.select_related('site', 'vlan', 'role'), pk=pk)

    try:
        aggregate = Aggregate.objects.get(prefix__net_contains_or_equals=str(prefix.prefix))
    except Aggregate.DoesNotExist:
        aggregate = None

    child_ip = IPAddress.objects.filter(vrf=prefix.vrf, address__net_contained_or_equal=str(prefix.prefix))

    # Count child IP addresses
    ipaddress_count = child_ip.count()

    # Parent prefixes table
    parent_prefixes = Prefix.objects.filter(Q(vrf=prefix.vrf) | Q(vrf__isnull=True))\
        .filter(prefix__net_contains=str(prefix.prefix))\
        .select_related('site', 'role').annotate_depth()
    parent_prefix_table = tables.PrefixBriefTable(parent_prefixes)

    # Duplicate prefixes table
    duplicate_prefixes = Prefix.objects.filter(vrf=prefix.vrf, prefix=str(prefix.prefix)).exclude(pk=prefix.pk)\
        .select_related('site', 'role')
    duplicate_prefix_table = tables.PrefixBriefTable(duplicate_prefixes)

    # Child prefixes table
    if prefix.vrf:
        # If the prefix is in a VRF, show child prefixes only within that VRF.
        child_prefixes = Prefix.objects.filter(vrf=prefix.vrf)
    else:
        # If the prefix is in the global table, show child prefixes from all VRFs.
        child_prefixes = Prefix.objects.all()
    child_prefixes = child_prefixes.filter(prefix__net_contained=str(prefix.prefix))\
        .select_related('site', 'role').annotate_depth(limit=0)
    if child_prefixes:
        child_prefixes = add_available_prefixes(prefix.prefix, child_prefixes)
    child_prefix_table = tables.PrefixTable(child_prefixes)
    child_prefix_table.model = Prefix
    if request.user.has_perm('ipam.change_prefix') or request.user.has_perm('ipam.delete_prefix'):
        child_prefix_table.base_columns['pk'].visible = True
    RequestConfig(request, paginate={'klass': EnhancedPaginator}).configure(child_prefix_table)

    return render(request, 'ipam/prefix.html', {
        'prefix': prefix,
        'aggregate': aggregate,
        'ipaddress_count': ipaddress_count,
        'parent_prefix_table': parent_prefix_table,
        'child_prefix_table': child_prefix_table,
        'duplicate_prefix_table': duplicate_prefix_table,
    })


class PrefixEditView(PermissionRequiredMixin, ObjectEditView):
    permission_required = 'ipam.change_prefix'
    model = Prefix
    form_class = forms.PrefixForm
    fields_initial = ['vrf', 'tenant', 'site', 'prefix', 'vlan']
    cancel_url = 'ipam:prefix_list'


class PrefixDeleteView(PermissionRequiredMixin, ObjectDeleteView):
    permission_required = 'ipam.delete_prefix'
    model = Prefix
    redirect_url = 'ipam:prefix_list'


class PrefixBulkImportView(PermissionRequiredMixin, BulkImportView):
    permission_required = 'ipam.add_prefix'
    form = forms.PrefixImportForm
    table = tables.PrefixTable
    template_name = 'ipam/prefix_import.html'
    obj_list_url = 'ipam:prefix_list'


class PrefixBulkEditView(PermissionRequiredMixin, BulkEditView):
    permission_required = 'ipam.change_prefix'
    cls = Prefix
    form = forms.PrefixBulkEditForm
    template_name = 'ipam/prefix_bulk_edit.html'
    default_redirect_url = 'ipam:prefix_list'

    def update_objects(self, pk_list, form):

        fields_to_update = {}
        for field in ['vrf', 'tenant']:
            if form.cleaned_data[field] == 0:
                fields_to_update[field] = None
            elif form.cleaned_data[field]:
                fields_to_update[field] = form.cleaned_data[field]
        for field in ['site', 'status', 'role', 'description', 'ttl', 'soa_name', 'soa_contact', 'soa_refresh', 'soa_retry', 'soa_expire', 'soa_minimum', 'extra_conf']:
            if form.cleaned_data[field]:
                fields_to_update[field] = form.cleaned_data[field]

        plist = self.cls.objects.filter(pk__in=pk_list)
        for p in plist:
            p.set_bind_changed(True)
        return plist.update(**fields_to_update)


class PrefixBulkDeleteView(PermissionRequiredMixin, BulkDeleteView):
    permission_required = 'ipam.delete_prefix'
    cls = Prefix
    default_redirect_url = 'ipam:prefix_list'


def prefix_ipaddresses(request, pk):

    prefix = get_object_or_404(Prefix.objects.all(), pk=pk)

    # Find all IPAddresses belonging to this Prefix
    ipaddresses = IPAddress.objects.filter(vrf=prefix.vrf, address__net_contained_or_equal=str(prefix.prefix))\
        .select_related('vrf', 'interface__device', 'primary_ip4_for', 'primary_ip6_for')
    ipaddresses = add_available_ipaddresses(prefix.prefix, ipaddresses)

    ip_table = tables.IPAddressTable(ipaddresses)
    ip_table.model = IPAddress
    if request.user.has_perm('ipam.change_ipaddress') or request.user.has_perm('ipam.delete_ipaddress'):
        ip_table.base_columns['pk'].visible = True
    RequestConfig(request, paginate={'klass': EnhancedPaginator}).configure(ip_table)

    return render(request, 'ipam/prefix_ipaddresses.html', {
        'prefix': prefix,
        'ip_table': ip_table,
    })


#
# IP addresses
#

class IPAddressListView(ObjectListView):
    queryset = IPAddress.objects.select_related('vrf__tenant', 'interface__device')
    filter = filters.IPAddressFilter
    filter_form = forms.IPAddressFilterForm
    table = tables.IPAddressTable
    edit_permissions = ['ipam.change_ipaddress', 'ipam.delete_ipaddress']
    template_name = 'ipam/ipaddress_list.html'


def ipaddress(request, pk):

    ipaddress = get_object_or_404(IPAddress.objects.select_related('interface__device'), pk=pk)

    # Parent prefixes table
    parent_prefixes = Prefix.objects.filter(vrf=ipaddress.vrf, prefix__net_contains=str(ipaddress.address.ip))
    parent_prefixes_table = tables.PrefixBriefTable(parent_prefixes)

    # Duplicate IPs table
    duplicate_ips = IPAddress.objects.filter(vrf=ipaddress.vrf, address=str(ipaddress.address))\
        .exclude(pk=ipaddress.pk).select_related('interface__device', 'nat_inside')
    duplicate_ips_table = tables.IPAddressBriefTable(duplicate_ips)

    # Related IP table
    related_ips = IPAddress.objects.select_related('interface__device').exclude(address=str(ipaddress.address))\
        .filter(vrf=ipaddress.vrf, address__net_contained_or_equal=str(ipaddress.address))
    related_ips_table = tables.IPAddressBriefTable(related_ips)

    # Related DNS records
    dns_records = Record.objects.filter(address=ipaddress)
    dns_records_table = RecordBriefTable(dns_records)

    return render(request, 'ipam/ipaddress.html', {
        'ipaddress': ipaddress,
        'parent_prefixes_table': parent_prefixes_table,
        'duplicate_ips_table': duplicate_ips_table,
        'related_ips_table': related_ips_table,
        'dns_records_table': dns_records_table,
    })


class IPAddressEditView(PermissionRequiredMixin, ObjectEditView):
    permission_required = 'ipam.change_ipaddress'
    model = IPAddress
    form_class = forms.IPAddressForm
    fields_initial = ['address', 'vrf']
    template_name = 'ipam/ipaddress_edit.html'
    cancel_url = 'ipam:ipaddress_list'


class IPAddressDeleteView(PermissionRequiredMixin, ObjectDeleteView):
    permission_required = 'ipam.delete_ipaddress'
    model = IPAddress
    redirect_url = 'ipam:ipaddress_list'


class IPAddressBulkImportView(PermissionRequiredMixin, BulkImportView):
    permission_required = 'ipam.add_ipaddress'
    form = forms.IPAddressImportForm
    table = tables.IPAddressTable
    template_name = 'ipam/ipaddress_import.html'
    obj_list_url = 'ipam:ipaddress_list'

    def save_obj(self, obj):
        obj.save()
        # Update primary IP for device if needed
        try:
            if obj.family == 4 and obj.primary_ip4_for:
                device = obj.primary_ip4_for
                device.primary_ip4 = obj
                device.save()
            elif obj.family == 6 and obj.primary_ip6_for:
                device = obj.primary_ip6_for
                device.primary_ip6 = obj
                device.save()
        except Device.DoesNotExist:
            pass


class IPAddressBulkEditView(PermissionRequiredMixin, BulkEditView):
    permission_required = 'ipam.change_ipaddress'
    cls = IPAddress
    form = forms.IPAddressBulkEditForm
    template_name = 'ipam/ipaddress_bulk_edit.html'
    default_redirect_url = 'ipam:ipaddress_list'

    def update_objects(self, pk_list, form):

        fields_to_update = {}
        for field in ['vrf', 'tenant']:
            if form.cleaned_data[field] == 0:
                fields_to_update[field] = None
            elif form.cleaned_data[field]:
                fields_to_update[field] = form.cleaned_data[field]
        for field in ['ptr', 'description']:
            if form.cleaned_data[field]:
                fields_to_update[field] = form.cleaned_data[field]

        iplist = self.cls.objects.filter(pk__in=pk_list)
        for ip in iplist:
            ip.save()
        return iplist.update(**fields_to_update)


class IPAddressBulkDeleteView(PermissionRequiredMixin, BulkDeleteView):
    permission_required = 'ipam.delete_ipaddress'
    cls = IPAddress
    default_redirect_url = 'ipam:ipaddress_list'


#
# VLAN groups
#

class VLANGroupListView(ObjectListView):
    queryset = VLANGroup.objects.annotate(vlan_count=Count('vlans'))
    filter = filters.VLANGroupFilter
    filter_form = forms.VLANGroupFilterForm
    table = tables.VLANGroupTable
    edit_permissions = ['ipam.change_vlangroup', 'ipam.delete_vlangroup']
    template_name = 'ipam/vlangroup_list.html'


class VLANGroupEditView(PermissionRequiredMixin, ObjectEditView):
    permission_required = 'ipam.change_vlangroup'
    model = VLANGroup
    form_class = forms.VLANGroupForm
    cancel_url = 'ipam:vlangroup_list'


class VLANGroupBulkDeleteView(PermissionRequiredMixin, BulkDeleteView):
    permission_required = 'ipam.delete_vlangroup'
    cls = VLANGroup
    default_redirect_url = 'ipam:vlangroup_list'


#
# VLANs
#

class VLANListView(ObjectListView):
    queryset = VLAN.objects.select_related('site', 'role')
    filter = filters.VLANFilter
    filter_form = forms.VLANFilterForm
    table = tables.VLANTable
    edit_permissions = ['ipam.change_vlan', 'ipam.delete_vlan']
    template_name = 'ipam/vlan_list.html'


def vlan(request, pk):

    vlan = get_object_or_404(VLAN.objects.select_related('site', 'role'), pk=pk)
    prefixes = Prefix.objects.filter(vlan=vlan)
    prefix_table = tables.PrefixBriefTable(prefixes)

    return render(request, 'ipam/vlan.html', {
        'vlan': vlan,
        'prefix_table': prefix_table,
    })


class VLANEditView(PermissionRequiredMixin, ObjectEditView):
    permission_required = 'ipam.change_vlan'
    model = VLAN
    form_class = forms.VLANForm
    cancel_url = 'ipam:vlan_list'


class VLANDeleteView(PermissionRequiredMixin, ObjectDeleteView):
    permission_required = 'ipam.delete_vlan'
    model = VLAN
    redirect_url = 'ipam:vlan_list'


class VLANBulkImportView(PermissionRequiredMixin, BulkImportView):
    permission_required = 'ipam.add_vlan'
    form = forms.VLANImportForm
    table = tables.VLANTable
    template_name = 'ipam/vlan_import.html'
    obj_list_url = 'ipam:vlan_list'


class VLANBulkEditView(PermissionRequiredMixin, BulkEditView):
    permission_required = 'ipam.change_vlan'
    cls = VLAN
    form = forms.VLANBulkEditForm
    template_name = 'ipam/vlan_bulk_edit.html'
    default_redirect_url = 'ipam:vlan_list'

    def update_objects(self, pk_list, form):

        fields_to_update = {}
        if form.cleaned_data['tenant'] == 0:
            fields_to_update['tenant'] = None
        elif form.cleaned_data['tenant']:
            fields_to_update['tenant'] = form.cleaned_data['tenant']
        for field in ['site', 'group', 'status', 'role', 'description']:
            if form.cleaned_data[field]:
                fields_to_update[field] = form.cleaned_data[field]

        return self.cls.objects.filter(pk__in=pk_list).update(**fields_to_update)


class VLANBulkDeleteView(PermissionRequiredMixin, BulkDeleteView):
    permission_required = 'ipam.delete_vlan'
    cls = VLAN
    default_redirect_url = 'ipam:vlan_list'<|MERGE_RESOLUTION|>--- conflicted
+++ resolved
@@ -68,17 +68,10 @@
     # Iterate through existing IPs and annotate free ranges
     for ip in ipaddress_list:
         if prev_ip:
-<<<<<<< HEAD
-            skipped_count = int(ip.address.ip - prev_ip.address.ip - 1)
-            if skipped_count:
-                first_skipped = '{}/{}'.format(prev_ip.address.ip + 1, prefix.prefixlen)
-                output.append((skipped_count, first_skipped))
-=======
             diff = int(ip.address.ip - prev_ip.address.ip)
             if diff > 1:
                 first_skipped = '{}/{}'.format(prev_ip.address.ip + 1, prefix.prefixlen)
                 output.append((diff - 1, first_skipped))
->>>>>>> c86a74ec
         output.append(ip)
         prev_ip = ip
 
