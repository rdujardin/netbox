#########################
#                       #
#   Required settings   #
#                       #
#########################

# This is a list of valid fully-qualified domain names (FQDNs) for the NetBox server. NetBox will not permit write
# access to the server via any other hostnames. The first FQDN in the list will be treated as the preferred name.
#
# Example: ALLOWED_HOSTS = ['netbox.example.com', 'netbox.internal.local']
ALLOWED_HOSTS = []

# PostgreSQL database configuration.
DATABASE = {
    'NAME': 'netbox',         # Database name
    'USER': '',               # PostgreSQL username
    'PASSWORD': '',           # PostgreSQL password
    'HOST': 'localhost',      # Database server
    'PORT': '',               # Database port (leave blank for default)
}

# This key is used for secure generation of random numbers and strings. It must never be exposed outside of this file.
# For optimal security, SECRET_KEY should be at least 50 characters in length and contain a mix of letters, numbers, and
# symbols. NetBox will not run without this defined. For more information, see
# https://docs.djangoproject.com/en/dev/ref/settings/#std:setting-SECRET_KEY
SECRET_KEY = ''


#########################
#                       #
#   Optional settings   #
#                       #
#########################

# Specify one or more name and email address tuples representing NetBox administrators. These people will be notified of
# application errors (assuming correct email settings are provided).
ADMINS = [
    # ['John Doe', 'jdoe@example.com'],
]

# Email settings
EMAIL = {
    'SERVER': 'localhost',
    'PORT': 25,
    'USERNAME': '',
    'PASSWORD': '',
    'TIMEOUT': 10,  # seconds
    'FROM_EMAIL': '',
}

# Setting this to True will permit only authenticated users to access any part of NetBox. By default, anonymous users
# are permitted to access most data in NetBox (excluding secrets) but not make any changes.
LOGIN_REQUIRED = False

# Setting this to True will display a "maintenance mode" banner at the top of every page.
MAINTENANCE_MODE = False

# Credentials that NetBox will use to access live devices.
NETBOX_USERNAME = ''
NETBOX_PASSWORD = ''

# Determine how many objects to display per page within a list. (Default: 50)
PAGINATE_COUNT = 50

# Time zone (default: UTC)
TIME_ZONE = 'UTC'

# Date/time formatting. See the following link for supported formats:
# https://docs.djangoproject.com/en/dev/ref/templates/builtins/#date
DATE_FORMAT = 'N j, Y'
SHORT_DATE_FORMAT = 'Y-m-d'
TIME_FORMAT = 'g:i a'
SHORT_TIME_FORMAT = 'H:i:s'
DATETIME_FORMAT = 'N j, Y g:i a'
SHORT_DATETIME_FORMAT = 'Y-m-d H:i'

# Optionally display a persistent banner at the top and/or bottom of every page. To display the same content in both
# banners, define BANNER_TOP and set BANNER_BOTTOM = BANNER_TOP.
BANNER_TOP = ''
BANNER_BOTTOM = ''

# When determining the primary IP address for a device, IPv6 is preferred over IPv4 by default. Set this to True to
# prefer IPv4 instead.
PREFER_IPV4 = False

# Enforcement of unique IP space can be toggled on a per-VRF basis. To enforce unique IP space within the global table
# (all prefixes and IP addresses not assigned to a VRF), set ENFORCE_GLOBAL_UNIQUE to True.
ENFORCE_GLOBAL_UNIQUE = False

<<<<<<< HEAD
# User scripts logging
USERSCRIPTS_LOG_FILE = 'userscripts.log'
USERSCRIPTS_LOG_MAX_SIZE = 5000000
=======
# BGP
BGP_SELF_ASN = 51706
BGP_BGPQ3_PATH = 'bgpq3'
>>>>>>> fb3297c6
<|MERGE_RESOLUTION|>--- conflicted
+++ resolved
@@ -87,12 +87,10 @@
 # (all prefixes and IP addresses not assigned to a VRF), set ENFORCE_GLOBAL_UNIQUE to True.
 ENFORCE_GLOBAL_UNIQUE = False
 
-<<<<<<< HEAD
 # User scripts logging
 USERSCRIPTS_LOG_FILE = 'userscripts.log'
 USERSCRIPTS_LOG_MAX_SIZE = 5000000
-=======
+
 # BGP
 BGP_SELF_ASN = 51706
-BGP_BGPQ3_PATH = 'bgpq3'
->>>>>>> fb3297c6
+BGP_BGPQ3_PATH = 'bgpq3'