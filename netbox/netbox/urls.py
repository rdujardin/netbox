--- conflicted
+++ resolved
@@ -23,11 +23,8 @@
     url(r'^circuits/', include('circuits.urls', namespace='circuits')),
     url(r'^dcim/', include('dcim.urls', namespace='dcim')),
     url(r'^ipam/', include('ipam.urls', namespace='ipam')),
-<<<<<<< HEAD
     url(r'^dns/', include('dns.urls', namespace='dns')),
-=======
     url(r'^bgp/', include('bgp.urls', namespace='bgp')),
->>>>>>> cb434e03
     url(r'^secrets/', include('secrets.urls', namespace='secrets')),
     url(r'^tenancy/', include('tenancy.urls', namespace='tenancy')),
     url(r'^profile/', include('users.urls', namespace='users')),
