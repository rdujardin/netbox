--- conflicted
+++ resolved
@@ -173,7 +173,6 @@
                             {% endif %}
                         </ul>
                     </li>
-<<<<<<< HEAD
                     <li class="dropdown{% if request.path|startswith:'/dns/' %} active{% endif %}">
                         <a href="#" class="dropdown-toggle" data-toggle="dropdown" role="button" aria-haspopup="true" aria-expanded="false">DNS <span class="caret"></span></a>
                         <ul class="dropdown-menu">
@@ -191,7 +190,8 @@
                             <li class="divider"></li>
                             <li><a href="{% url 'dns:full_forward' %}"><i class="glyphicon glyphicon-export" aria-hidden="true"></i> BIND Export Forward</a></li>
                             <li><a href="{% url 'dns:full_reverse' %}"><i class="glyphicon glyphicon-export" aria-hidden="true"></i> BIND Export Reverse</a></li>
-=======
+                        </ul>
+                    </li>
                     <li class="dropdown{% if request.path|startswith:'/bgp/' %} active{%endif%}">
                         <a href="#" class="dropdown-toggle" data-toggle="dropdown" role="button" aria-haspopup="true" aria-expanded="false">BGP <span class="caret"></span></a>
                         <ul class="dropdown-menu">
@@ -200,7 +200,6 @@
                                 <li><a href="{% url 'bgp:asn_add' %}"><i class="fa fa-plus" aria-hidden="true"></i> Add an ASN</a></li>
                                 <li><a href="{% url 'bgp:asn_import' %}"><i class="fa fa-download" aria-hidden="true"></i> Import ASNs</a></li>
                             {% endif %}
->>>>>>> cb434e03
                         </ul>
                     </li>
                     <li class="dropdown{% if request.path|startswith:'/ipam/vlan' %} active{% endif %}">
