{% extends 'utilities/obj_edit.html' %}
{% load static from staticfiles %}
{% load form_helpers %}

{% block form %}
    <div class="panel panel-default">
        <div class="panel-heading"><strong>IP Address</strong></div>
        <div class="panel-body">
            {% render_field form.address %}
            {% render_field form.vrf %}
<<<<<<< HEAD
            {% render_field form.tenant %}
=======
            {% render_field form.ptr %}
>>>>>>> 9c094f10
            {% if obj %}
                <div class="form-group">
                    <label class="col-md-3 control-label">Device</label>
                    <div class="col-md-9">
                        <p class="form-control-static">
                            {% if obj.interface %}
                                <a href="{% url 'dcim:device' pk=obj.interface.device.pk %}">{{ obj.interface.device }}</a>
                            {% else %}
                                <span>None</span>
                            {% endif %}
                        </p>
                    </div>
                </div>
                <div class="form-group">
                    <label class="col-md-3 control-label">Interface</label>
                    <div class="col-md-9">
                        <p class="form-control-static">{{ obj.interface }}</p>
                    </div>
                </div>
            {% endif %}
            {% render_field form.description %}
        </div>
    </div>
    <div class="panel panel-default">
        <div class="panel-heading"><strong>NAT IP (Inside)</strong></div>
        <div class="panel-body">
            <ul class="nav nav-tabs" role="tablist">
                <li role="presentation" class="active"><a href="#select" aria-controls="home" role="tab" data-toggle="tab">By Device</a></li>
                <li role="presentation"><a href="#search" aria-controls="search" role="tab" data-toggle="tab">By IP</a></li>
            </ul>
            <div class="tab-content">
                <div class="tab-pane active" id="select">
                    {% render_field form.nat_site %}
                    {% render_field form.nat_device %}
                </div>
                <div class="tab-pane" id="search">
                    {% render_field form.livesearch %}
                </div>
            </div>
            {% render_field form.nat_inside %}
        </div>
    </div>
{% endblock %}

{% block javascript %}
<script src="{% static 'js/livesearch.js' %}"></script>
{% endblock %}<|MERGE_RESOLUTION|>--- conflicted
+++ resolved
@@ -8,11 +8,8 @@
         <div class="panel-body">
             {% render_field form.address %}
             {% render_field form.vrf %}
-<<<<<<< HEAD
             {% render_field form.tenant %}
-=======
             {% render_field form.ptr %}
->>>>>>> 9c094f10
             {% if obj %}
                 <div class="form-group">
                     <label class="col-md-3 control-label">Device</label>
